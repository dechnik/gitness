package bolt

import (
<<<<<<< HEAD
	"github.com/drone/drone/common"
	. "github.com/franela/goblin"
=======
>>>>>>> c0f5aec7
	"io/ioutil"
	"os"
	"testing"

	"github.com/drone/drone/common"
	. "github.com/franela/goblin"
)

func TestRepo(t *testing.T) {
	g := Goblin(t)
	g.Describe("Repo", func() {
		testUser := "octocat"
		testRepo := "github.com/octopod/hq"
		testRepo2 := "github.com/octopod/avengers"
		commUser := &common.User{Login: "freya"}
		var db *DB // Temp database

		// create a new database before each unit test and destroy afterwards.
		g.BeforeEach(func() {
			file, err := ioutil.TempFile(os.TempDir(), "drone-bolt")
			if err != nil {
				panic(err)
			}

			db = Must(file.Name())
		})
		g.AfterEach(func() {
			os.Remove(db.Path())
		})

		g.It("Should set Repo", func() {
			err := db.SetRepo(&common.Repo{FullName: testRepo})
			g.Assert(err).Equal(nil)

			repo, err := db.Repo(testRepo)
			g.Assert(err).Equal(nil)
			g.Assert(repo.FullName).Equal(testRepo)
		})

		g.It("Should get Repo", func() {
			db.SetRepo(&common.Repo{FullName: testRepo})

			repo, err := db.Repo(testRepo)
			g.Assert(err).Equal(nil)
			g.Assert(repo.FullName).Equal(testRepo)
		})

		g.It("Should be deletable", func() {
			db.SetRepo(&common.Repo{FullName: testRepo})

			db.Repo(testRepo)
			err_ := db.DelRepo((&common.Repo{FullName: testRepo}))
			g.Assert(err_).Equal(nil)
		})

		g.It("Should cleanup builds when deleted", func() {
			repo := &common.Repo{FullName: testRepo}
			err := db.SetRepoNotExists(commUser, repo)
			g.Assert(err).Equal(nil)

			db.SetBuild(testRepo, &common.Build{State: "success"})
			db.SetBuild(testRepo, &common.Build{State: "success"})
			db.SetBuild(testRepo, &common.Build{State: "pending"})

			db.SetBuildStatus(testRepo, 1, &common.Status{Context: "success"})
			db.SetBuildStatus(testRepo, 2, &common.Status{Context: "success"})
			db.SetBuildStatus(testRepo, 3, &common.Status{Context: "pending"})

			// first a little sanity to validate our test conditions
			_, err = db.BuildLast(testRepo)
			g.Assert(err).Equal(nil)

			// now run our specific test suite
			// 1. ensure that we can delete the repo
			err = db.DelRepo(repo)
			g.Assert(err).Equal(nil)

			// 2. ensure that deleting the repo cleans up other references
			_, err = db.Build(testRepo, 1)
			g.Assert(err).Equal(ErrKeyNotFound)
		})

		g.It("Should get RepoList", func() {
			db.SetRepoNotExists(&common.User{Login: testUser}, &common.Repo{FullName: testRepo})
			db.SetRepoNotExists(&common.User{Login: testUser}, &common.Repo{FullName: testRepo2})

			repos, err := db.RepoList(testUser)
			g.Assert(err).Equal(nil)
			g.Assert(len(repos)).Equal(2)
		})

		g.It("Should set RepoParams", func() {
			db.SetRepo(&common.Repo{FullName: testRepo})
			err := db.SetRepoParams(testRepo, map[string]string{"A": "Alpha"})
			g.Assert(err).Equal(nil)
		})

		g.It("Should get RepoParams", func() {
			db.SetRepo(&common.Repo{FullName: testRepo})
			err := db.SetRepoParams(testRepo, map[string]string{"A": "Alpha", "B": "Beta"})
			params, err := db.RepoParams(testRepo)
			g.Assert(err).Equal(nil)
			g.Assert(len(params)).Equal(2)
			g.Assert(params["A"]).Equal("Alpha")
			g.Assert(params["B"]).Equal("Beta")
		})

		// we test again with same repo/user already existing
		// to see if it will return "ErrConflict"
		g.It("Should set SetRepoNotExists", func() {
			err := db.SetRepoNotExists(&common.User{Login: testUser}, &common.Repo{FullName: testRepo})
			g.Assert(err).Equal(nil)
			// We should get ErrConflict now, trying to add the same repo again.
			err_ := db.SetRepoNotExists(&common.User{Login: testUser}, &common.Repo{FullName: testRepo})
			g.Assert(err_).Equal(ErrKeyExists)
		})

		g.It("Should set RepoKeypair", func() {
			db.SetRepo(&common.Repo{FullName: testRepo})

			err := db.SetRepoKeypair(testRepo, &common.Keypair{Private: "A", Public: "Alpha"})
			g.Assert(err).Equal(nil)
		})

		g.It("Should get RepoKeypair", func() {
			db.SetRepo(&common.Repo{FullName: testRepo})
			err := db.SetRepoKeypair(testRepo, &common.Keypair{Private: "A", Public: "Alpha"})

			keypair, err := db.RepoKeypair(testRepo)
			g.Assert(err).Equal(nil)
			g.Assert(keypair.Public).Equal("Alpha")
			g.Assert(keypair.Private).Equal("A")
		})

		g.It("Should set Subscriber", func() {
			db.SetRepo(&common.Repo{FullName: testRepo})
			err := db.SetSubscriber(testUser, testRepo)
			g.Assert(err).Equal(nil)
		})

		g.It("Should get Subscribed", func() {
			db.SetRepo(&common.Repo{FullName: testRepo})
			err := db.SetSubscriber(testUser, testRepo)
			subscribed, err := db.Subscribed(testUser, testRepo)
			g.Assert(err).Equal(nil)
			g.Assert(subscribed).Equal(true)
		})

		g.It("Should del Subscriber", func() {
			db.SetRepo(&common.Repo{FullName: testRepo})
			db.SetSubscriber(testUser, testRepo)
			err := db.DelSubscriber(testUser, testRepo)
			g.Assert(err).Equal(nil)

			subscribed, err := db.Subscribed(testUser, testRepo)
			g.Assert(subscribed).Equal(false)

		})

	})
}

func TestRepoDel(t *testing.T) {
	g := Goblin(t)
	g.Describe("Delete repo", func() {

		var db *DB // temporary database

		user := &common.User{Login: "freya"}
		repoUri := string("github.com/octopod/hq")

		// create a new database before each unit
		// test and destroy afterwards.
		g.BeforeEach(func() {
			file, err := ioutil.TempFile(os.TempDir(), "drone-bolt")
			if err != nil {
				panic(err)
			}

			db = Must(file.Name())
		})
		g.AfterEach(func() {
			os.Remove(db.Path())
		})

		g.It("should cleanup", func() {
			repo := &common.Repo{FullName: repoUri}
			err := db.SetRepoNotExists(user, repo)
			g.Assert(err).Equal(nil)

			db.SetBuild(repoUri, &common.Build{State: "success"})
			db.SetBuild(repoUri, &common.Build{State: "success"})
			db.SetBuild(repoUri, &common.Build{State: "pending"})

			db.SetBuildStatus(repoUri, 1, &common.Status{Context: "success"})
			db.SetBuildStatus(repoUri, 2, &common.Status{Context: "success"})
			db.SetBuildStatus(repoUri, 3, &common.Status{Context: "pending"})

			// first a little sanity to validate our test conditions
			_, err = db.BuildLast(repoUri)
			g.Assert(err).Equal(nil)

			// now run our specific test suite
			// 1. ensure that we can delete the repo
			err = db.DelRepo(repo)
			g.Assert(err).Equal(nil)

			// 2. ensure that deleting the repo cleans up other references
			_, err = db.Build(repoUri, 1)
			g.Assert(err).Equal(ErrKeyNotFound)
		})
	})
}<|MERGE_RESOLUTION|>--- conflicted
+++ resolved
@@ -1,17 +1,11 @@
 package bolt
 
 import (
-<<<<<<< HEAD
 	"github.com/drone/drone/common"
 	. "github.com/franela/goblin"
-=======
->>>>>>> c0f5aec7
 	"io/ioutil"
 	"os"
 	"testing"
-
-	"github.com/drone/drone/common"
-	. "github.com/franela/goblin"
 )
 
 func TestRepo(t *testing.T) {
